--- conflicted
+++ resolved
@@ -249,8 +249,4 @@
 
 ## License
 
-<<<<<<< HEAD
 This project is licensed under the MIT License - see the LICENSE file for details. 
-=======
-This project is licensed under the MIT License - see the LICENSE file for details. 
->>>>>>> a89b8422
